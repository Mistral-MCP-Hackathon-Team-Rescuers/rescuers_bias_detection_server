--- conflicted
+++ resolved
@@ -7,18 +7,15 @@
 authors = [{ name = "Alpic" }]
 keywords = ["mcp", "llm", "alpic", "python"]
 dependencies = [
-<<<<<<< HEAD
   "mcp>=1.13.0",
   "aequitas==0.42.0",
   "pandas==2.1.4",
   "numpy==1.26.4",
   "scipy==1.11.4",
   "pyarrow>=14,<18",
-=======
     "black>=25.1.0",
     "fairlearn>=0.12.0",
     "ipywidgets>=8.1.7",
     "mcp",
     "witwidget>=1.8.1",
->>>>>>> 293967e7
 ]